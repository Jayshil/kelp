--- conflicted
+++ resolved
@@ -387,12 +387,7 @@
                                     lambda x: -xi[i] - np.pi / 2,
                                     lambda x: -xi[i] + np.pi / 2,
                                     epsrel=100, args=(xi[i],)
-<<<<<<< HEAD
                                     )[0] * rp_rs2 / np.pi / planck_star
-=======
-                                    )[0] * rp_rs2 / np.pi
->>>>>>> ea142410
-
         else:
             fluxes = phase_curve(xi.astype(np.float64), self.hotspot_offset,
                                  self.omega_drag,
